"use client";

import React, { useEffect, useRef, useState, useCallback, memo } from "react";
import { Bacterium } from "@/types/simulation";
import { PetriDishProps } from "./types";
import { CachedNodeCuller, PerformanceMonitor } from "@/lib/performance";

// Import react-graph-vis
import Graph from "react-graph-vis";

const nodeCuller = new CachedNodeCuller();
const performanceMonitor = new PerformanceMonitor();

const PetriDish = memo<PetriDishProps>(function PetriDish({
  bacteria,
  width = 600,
  height = 600,
  onBacteriumClick,
  maxDisplayNodes = 1000,
  enableSpatialSampling = true,
}: PetriDishProps) {
  const networkRef = useRef<any>(null); // eslint-disable-line @typescript-eslint/no-explicit-any
  const containerRef = useRef<HTMLDivElement>(null);

  const [mounted, setMounted] = useState(false);
  const [containerSize, setContainerSize] = useState({ width, height });
  const [cullingStats, setCullingStats] = useState<{
    originalCount: number;
    displayCount: number;
    cullingRatio: number;
  } | null>(null);

  useEffect(() => {
    setMounted(true);
  }, []);

  // Simplified and debounced resize handler
  const updateSize = useCallback(() => {
    if (containerRef.current) {
      // const rect = containerRef.current.getBoundingClientRect();
      // Use fixed dimensions to prevent stretching
      setContainerSize({
        width: width,
        height: height,
      });
    }
  }, [width, height]);

  useEffect(() => {
    updateSize();
    const debouncedResize = debounce(updateSize, 250);
    window.addEventListener("resize", debouncedResize);
    return () => window.removeEventListener("resize", debouncedResize);
  }, [updateSize]);

  // Stable graph data with memoization
  const graphDataForVis = React.useMemo(() => {
    const endCullingTimer = performanceMonitor.startTiming("node-culling-vis");

    if (!bacteria || !Array.isArray(bacteria)) {
      endCullingTimer();
      return { nodes: [], edges: [] };
    }

    let displayBacteria: Bacterium[];

    if (bacteria.length > maxDisplayNodes) {
      displayBacteria = nodeCuller.getCulledNodes(
        bacteria,
        maxDisplayNodes,
        enableSpatialSampling
      );
      setCullingStats({
        originalCount: bacteria.length,
        displayCount: displayBacteria.length,
        cullingRatio:
          (bacteria.length - displayBacteria.length) / bacteria.length,
      });
    } else {
      displayBacteria = bacteria;
      setCullingStats(null);
    }

    // Create nodes with stable IDs
<<<<<<< HEAD
    const nodes = displayBacteria.map(b => ({
      id: b.id,
      label: b.isResistant ? `R` : `S`,
      title: `ID: ${b.id.substring(0,8)}<br>Age: ${b.age}<br>Resistant: ${b.isResistant}<br>Fitness: ${b.fitness?.toFixed(2)}`,
      color: {
        background: b.color,
        border: b.isResistant ? '#ff0000' : '#0000ff',
        highlight: {
          background: b.color,
          border: '#ffffff'
        }
      },
      size: Math.max(8, b.size * 2), // Ensure minimum size
      shape: b.isResistant ? 'star' : 'dot',
      font: {
        color: b.isResistant ? '#ffffff' : '#000000',
        size: 10
=======
    const nodes = displayBacteria.map((b) => ({
      id: b.id,
      label: b.isResistant ? `R` : `S`,
      title: `ID: ${b.id.substring(0, 8)}<br>Age: ${b.age}<br>Resistant: ${
        b.isResistant
      }<br>Fitness: ${b.fitness?.toFixed(2)}`,
      color: {
        background: b.color,
        border: b.isResistant ? "#ff0000" : "#0000ff",
        highlight: {
          background: b.color,
          border: "#ffffff",
        },
      },
      size: Math.max(8, b.size * 2), // Ensure minimum size
      shape: b.isResistant ? "star" : "dot",
      font: {
        color: b.isResistant ? "#ffffff" : "#000000",
        size: 10,
>>>>>>> e18380f3
      },
      originalData: b,
    }));

    // Create edges for parent-child relationships
    const edges: { from: string; to: string; arrows?: string }[] = [];
<<<<<<< HEAD
    const displayedNodeIds = new Set(displayBacteria.map(b => b.id));

    for (const bacterium of displayBacteria) {
      if (bacterium.parentId && displayedNodeIds.has(bacterium.parentId)) {
        edges.push({
          from: bacterium.parentId,
          to: bacterium.id,
          arrows: 'to',
        });
      }
    }
=======
    const displayedNodeIds = new Set(displayBacteria.map((b) => b.id));

    for (const bacterium of displayBacteria) {
      if (bacterium.parentId && displayedNodeIds.has(bacterium.parentId)) {
        // Ensure both source (parent) and target (child) are in the current node set
        edges.push({
          from: bacterium.parentId,
          to: bacterium.id,
          arrows: "to",
        });
      }
    }
    // The validateLinks function might still be useful, but its signature needs to match vis-network edges.
    // For now, direct creation.
>>>>>>> e18380f3

    endCullingTimer();

    return {
      nodes: nodes || [],
      edges: edges || [],
    };
  }, [bacteria, maxDisplayNodes, enableSpatialSampling]);

  // Stable key based on data length rather than content
  const graphKey = React.useMemo(() => {
    return `graph-${graphDataForVis.nodes.length}-${graphDataForVis.edges.length}`;
  }, [graphDataForVis.nodes.length, graphDataForVis.edges.length]);

  // Optimized options
<<<<<<< HEAD
  const options: any = React.useMemo(() => ({ // eslint-disable-line @typescript-eslint/no-explicit-any
    autoResize: false, // Disable auto-resize to prevent stretching
    width: `${containerSize.width}px`,
    height: `${containerSize.height}px`,
    nodes: {
      borderWidth: 1,
      borderWidthSelected: 2,
      font: {
        size: 10,
        face: "Arial",
        color: "#343434",
=======
  const options: any = React.useMemo(
    () => ({
      // eslint-disable-line @typescript-eslint/no-explicit-any
      autoResize: false, // Disable auto-resize to prevent stretching
      width: `${containerSize.width}px`,
      height: `${containerSize.height}px`,
      nodes: {
        borderWidth: 1,
        borderWidthSelected: 2,
        font: {
          size: 10,
          face: "Arial",
          color: "#343434",
        },
        shapeProperties: {
          useImageSize: false,
        },
        scaling: {
          min: 8,
          max: 20,
        },
>>>>>>> e18380f3
      },
      edges: {
        color: {
          color: "#cccccc",
          highlight: "#848484",
          hover: "#848484",
        },
        width: 1,
        smooth: {
          enabled: true,
          type: "continuous",
          roundness: 0.3,
        },
        arrows: {
          to: {
            enabled: true,
            scaleFactor: 0.5,
            type: "arrow",
          },
        },
      },
<<<<<<< HEAD
      scaling: {
        min: 8,
        max: 20,
      },
    },
    edges: {
      color: {
        color: '#cccccc',
        highlight: '#848484',
        hover: '#848484'
      },
      width: 1,
      smooth: {
        enabled: true,
        type: "continuous",
        roundness: 0.3,
      },
      arrows: {
        to: {
          enabled: true,
          scaleFactor: 0.5,
          type: 'arrow'
        }
      }
    },
    physics: {
      enabled: true,
      barnesHut: {
        gravitationalConstant: -2000,
        centralGravity: 0.1,
        springLength: 100,
        springConstant: 0.04,
        damping: 0.15,
        avoidOverlap: 0.2
      },
      solver: 'barnesHut',
      stabilization: {
        enabled: true,
        iterations: 150,
        fit: true,
      },
      timestep: 0.5,
    },
    interaction: {
      hover: true,
      tooltipDelay: 200,
      hideEdgesOnDrag: false,
      hideNodesOnDrag: false,
      navigationButtons: false,
      zoomView: true,
      dragView: true,
      dragNodes: false, // Disable node dragging to prevent layout issues
    },
    layout: {
      randomSeed: 42, // Fixed seed for consistent layout
      improvedLayout: true,
    },
  }), [containerSize]);

  // Stable event handlers
  const events = React.useMemo(() => ({
    click: (event: any) => { // eslint-disable-line @typescript-eslint/no-explicit-any
      if (event.nodes && event.nodes.length > 0 && onBacteriumClick) {
        const selectedNodeId = event.nodes[0];
        const nodeData = graphDataForVis.nodes.find(n => n.id === selectedNodeId);
        if (nodeData && nodeData.originalData) {
          onBacteriumClick(nodeData.originalData);
        }
      }
    },
  }), [graphDataForVis.nodes, onBacteriumClick]);

  if (!mounted) {
    return (
      <div style={{
        width: containerSize.width,
        height: containerSize.height,
        display: 'flex',
        alignItems: 'center',
        justifyContent: 'center'
      }}>
=======
      physics: {
        enabled: true,
        barnesHut: {
          gravitationalConstant: -2000,
          centralGravity: 0.1,
          springLength: 100,
          springConstant: 0.04,
          damping: 0.15,
          avoidOverlap: 0.2,
        },
        solver: "barnesHut",
        stabilization: {
          enabled: true,
          iterations: 150,
          fit: true,
        },
        timestep: 0.5,
      },
      interaction: {
        hover: true,
        tooltipDelay: 200,
        hideEdgesOnDrag: false,
        hideNodesOnDrag: false,
        navigationButtons: false,
        zoomView: true,
        dragView: true,
        dragNodes: false, // Disable node dragging to prevent layout issues
      },
      layout: {
        randomSeed: 42, // Fixed seed for consistent layout
        improvedLayout: true,
      },
    }),
    [containerSize]
  );

  // Stable event handlers
  const events = React.useMemo(
    () => ({
      click: (event: any) => {
        // eslint-disable-line @typescript-eslint/no-explicit-any
        if (event.nodes && event.nodes.length > 0 && onBacteriumClick) {
          const selectedNodeId = event.nodes[0];
          const nodeData = graphDataForVis.nodes.find(
            (n) => n.id === selectedNodeId
          );
          if (nodeData && nodeData.originalData) {
            onBacteriumClick(nodeData.originalData);
          }
        }
      },
    }),
    [graphDataForVis.nodes, onBacteriumClick]
  );

  if (!mounted) {
    return (
      <div
        style={{
          width: containerSize.width,
          height: containerSize.height,
          display: "flex",
          alignItems: "center",
          justifyContent: "center",
        }}
      >
>>>>>>> e18380f3
        <div className="animate-spin rounded-full h-8 w-8 border-b-2 border-blue-600"></div>
      </div>
    );
  }

  return (
    <div
      ref={containerRef}
      style={{
        width: containerSize.width,
        height: containerSize.height,
<<<<<<< HEAD
        position: 'relative',
        overflow: 'hidden', // Prevent content from overflowing
=======
        position: "relative",
        overflow: "hidden", // Prevent content from overflowing
>>>>>>> e18380f3
      }}
    >
      {/* Circular boundary guide */}
      <div
        style={{
<<<<<<< HEAD
          position: 'absolute',
          top: '50%',
          left: '50%',
          width: Math.min(containerSize.width, containerSize.height) * 0.85,
          height: Math.min(containerSize.width, containerSize.height) * 0.85,
          transform: 'translate(-50%, -50%)',
          borderRadius: '50%',
          border: '2px solid rgba(128, 128, 128, 0.3)',
          backgroundColor: 'rgba(128, 128, 128, 0.05)',
          pointerEvents: 'none',
          zIndex: 1
=======
          position: "absolute",
          top: "50%",
          left: "50%",
          width: Math.min(containerSize.width, containerSize.height) * 0.85,
          height: Math.min(containerSize.width, containerSize.height) * 0.85,
          transform: "translate(-50%, -50%)",
          borderRadius: "50%",
          border: "2px solid rgba(128, 128, 128, 0.3)",
          backgroundColor: "rgba(128, 128, 128, 0.05)",
          pointerEvents: "none",
          zIndex: 1,
>>>>>>> e18380f3
        }}
      />

      {/* Culling stats */}
      {cullingStats && (
<<<<<<< HEAD
        <div style={{
          position: 'absolute',
          top: 10,
          left: 10,
          background: 'rgba(0,0,0,0.7)',
          color: 'white',
          padding: '4px 8px',
          fontSize: '12px',
          borderRadius: '4px',
          zIndex: 10
        }}>
=======
        <div
          style={{
            position: "absolute",
            top: 10,
            left: 10,
            background: "rgba(0,0,0,0.7)",
            color: "white",
            padding: "4px 8px",
            fontSize: "12px",
            borderRadius: "4px",
            zIndex: 10,
          }}
        >
>>>>>>> e18380f3
          <div>Nodes: {cullingStats.originalCount}</div>
          <div>Shown: {cullingStats.displayCount}</div>
        </div>
      )}

      {/* Main graph component */}
      <Graph
        key={graphKey}
        graph={graphDataForVis}
        options={options}
        events={events}
        getNetwork={(networkInstance: any) => {
          // eslint-disable-line @typescript-eslint/no-explicit-any
          networkRef.current = networkInstance;
        }}
        style={{
<<<<<<< HEAD
          width: '100%',
          height: '100%',
          border: 'none',
=======
          width: "100%",
          height: "100%",
          border: "none",
>>>>>>> e18380f3
        }}
      />
    </div>
  );
});

// Utility function for debouncing
function debounce<T extends (...args: any[]) => any>( // eslint-disable-line @typescript-eslint/no-explicit-any
  func: T,
  wait: number
): (...args: Parameters<T>) => void {
  let timeout: NodeJS.Timeout;
  return (...args: Parameters<T>) => {
    clearTimeout(timeout);
    timeout = setTimeout(() => func(...args), wait);
  };
}
<<<<<<< HEAD

PetriDish.displayName = 'PetriDish';
export default PetriDish;
=======

PetriDish.displayName = "PetriDish";
export default PetriDish;

        /* KEEP FOR NOW */
// Helper for displaying performance, adapt or remove
// const PerformanceDisplay = ({ metrics, stats }: { metrics: any; stats: any }) => (
//   <div style={{ position: 'absolute', top: 10, left: 10, background: 'rgba(0,0,0,0.5)', color: 'white', padding: 5, zIndex: 10 }}>
//     <div>FPS: {metrics.frameRate?.toFixed(2)}</div>
//     <div>Nodes: {metrics.nodeCount} (Displaying: {stats?.displayCount || metrics.nodeCount})</div>
//     <div>Zoom: {metrics.zoomLevel?.toFixed(2)}</div>
//     {stats && <div>Culled: {(stats.cullingRatio * 100).toFixed(1)}%</div>}
//   </div>
// );
>>>>>>> e18380f3
<|MERGE_RESOLUTION|>--- conflicted
+++ resolved
@@ -1,29 +1,62 @@
 "use client";
-
+// TODO fix
 import React, { useEffect, useRef, useState, useCallback, memo } from "react";
+// import dynamic from "next/dynamic"; // Keep dynamic for Graph component
 import { Bacterium } from "@/types/simulation";
-import { PetriDishProps } from "./types";
+// import { PetriDishProps, GraphNode, GraphLink, GraphLinkResolved } from "./types"; // GraphNode and GraphLink will change
+import { PetriDishProps } from "./types"; // Keep PetriDishProps, GraphNode/Link will be adapted for vis-network
+// import { createGraphNodes, createValidatedLinks, validateLinks } from "./utils"; // These will need adaptation
 import { CachedNodeCuller, PerformanceMonitor } from "@/lib/performance";
+// import { forceX, forceY, forceCollide } from "d3-force"; // D3 forces no longer needed
 
 // Import react-graph-vis
 import Graph from "react-graph-vis";
-
-const nodeCuller = new CachedNodeCuller();
+// We'll need to define or import types for vis-network if @types/react-graph-vis is unavailable
+// For now, we'll use 'any' and refine later if necessary.
+// import { Options, Node, Edge, Network, NetworkEvents, Data } from 'vis-network/standalone';
+
+// const ForceGraph2D = dynamic(() => import("react-force-graph-2d"), { // Remove react-force-graph-2d
+//   ssr: false,
+//   loading: () => (
+//     <div className="flex items-center justify-center h-full">
+//       <div className="animate-spin rounded-full h-8 w-8 border-b-2 border-blue-600\"></div>
+//     </div>
+//   ),
+// });
+
+const nodeCuller = new CachedNodeCuller(); // This might need re-evaluation with react-graph-vis
 const performanceMonitor = new PerformanceMonitor();
 
 const PetriDish = memo<PetriDishProps>(function PetriDish({
   bacteria,
   width = 600,
   height = 600,
+  // isSimulationRunning = false, // This prop might be used to control physics or updates
   onBacteriumClick,
   maxDisplayNodes = 1000,
   enableSpatialSampling = true,
 }: PetriDishProps) {
-  const networkRef = useRef<any>(null); // eslint-disable-line @typescript-eslint/no-explicit-any
+  // const graphRef = useRef(null); // D3 graph ref, vis-network uses a different mechanism if direct access is needed
+  // const forceGraphRef = useRef(null); // D3 graph ref
+  // eslint-disable-next-line @typescript-eslint/no-explicit-any
+  const networkRef = useRef<any>(null); // Ref for vis-network instance
   const containerRef = useRef<HTMLDivElement>(null);
+  // const frameTimeRef = useRef<number>(Date.now());
+  // const renderCountRef = useRef<number>(0);
+  // const lastErrorTimeRef = useRef<number>(0); // Error handling might change
+  // const errorCountRef = useRef<number>(0);
+  // const isRecoveringRef = useRef<boolean>(false);
 
   const [mounted, setMounted] = useState(false);
+  // const [hoveredNode, setHoveredNode] = useState<GraphNode | null>(null); // Adapt hover logic
   const [containerSize, setContainerSize] = useState({ width, height });
+  // const [performanceMetrics, setPerformanceMetrics] = useState({ // Performance metrics will be different
+  //   frameRate: 60,
+  //   lastFrameTime: 0,
+  //   avgRenderTime: 16,
+  //   zoomLevel: 1,
+  //   nodeCount: 0,
+  // });
   const [cullingStats, setCullingStats] = useState<{
     originalCount: number;
     displayCount: number;
@@ -34,26 +67,43 @@
     setMounted(true);
   }, []);
 
-  // Simplified and debounced resize handler
+  // Sync the force graph ref for internal operations - no longer needed for D3
+  // useEffect(() => {
+  //   if (forceGraphRef.current) {
+  //     graphRef.current = forceGraphRef.current;
+  //   }
+  // });
+
   const updateSize = useCallback(() => {
     if (containerRef.current) {
-      // const rect = containerRef.current.getBoundingClientRect();
-      // Use fixed dimensions to prevent stretching
-      setContainerSize({
-        width: width,
-        height: height,
-      });
+      const rect = containerRef.current.getBoundingClientRect();
+      // Fill the entire parent container for full canvas area
+      const parentElement = containerRef.current.parentElement;
+      if (parentElement) {
+        const parentRect = parentElement.getBoundingClientRect();
+        setContainerSize({
+          width: parentRect.width || width,
+          height: parentRect.height || height,
+        });
+      } else {
+        setContainerSize({
+          width: rect.width || width,
+          height: rect.height || height,
+        });
+      }
     }
   }, [width, height]);
 
   useEffect(() => {
     updateSize();
-    const debouncedResize = debounce(updateSize, 250);
-    window.addEventListener("resize", debouncedResize);
-    return () => window.removeEventListener("resize", debouncedResize);
+    window.addEventListener("resize", updateSize);
+    return () => window.removeEventListener("resize", updateSize);
   }, [updateSize]);
 
-  // Stable graph data with memoization
+  const actualWidth = containerSize.width;
+  const actualHeight = containerSize.height;
+
+  // Adapt graphData for react-graph-vis
   const graphDataForVis = React.useMemo(() => {
     const endCullingTimer = performanceMonitor.startTiming("node-culling-vis");
 
@@ -73,88 +123,47 @@
       setCullingStats({
         originalCount: bacteria.length,
         displayCount: displayBacteria.length,
-        cullingRatio:
-          (bacteria.length - displayBacteria.length) / bacteria.length,
+        cullingRatio: (bacteria.length - displayBacteria.length) / bacteria.length,
       });
     } else {
       displayBacteria = bacteria;
       setCullingStats(null);
     }
 
-    // Create nodes with stable IDs
-<<<<<<< HEAD
+    // Adapt createGraphNodes for react-graph-vis
+    // Nodes need at least 'id'. 'label' is good for display.
+    // 'title' for tooltips. 'color', 'shape', 'size' for appearance.
     const nodes = displayBacteria.map(b => ({
       id: b.id,
-      label: b.isResistant ? `R` : `S`,
-      title: `ID: ${b.id.substring(0,8)}<br>Age: ${b.age}<br>Resistant: ${b.isResistant}<br>Fitness: ${b.fitness?.toFixed(2)}`,
-      color: {
-        background: b.color,
-        border: b.isResistant ? '#ff0000' : '#0000ff',
-        highlight: {
-          background: b.color,
-          border: '#ffffff'
-        }
-      },
-      size: Math.max(8, b.size * 2), // Ensure minimum size
+      label: b.isResistant ? `R-${b.id.substring(0,3)}` : `S-${b.id.substring(0,3)}`,
+      title: `ID: ${b.id}<br>Age: ${b.age}<br>Resistant: ${b.isResistant}<br>Fitness: ${b.fitness?.toFixed(2)}`,
+      color: b.color,
+      value: b.size, // For size scaling by value
+      // x: b.x, // Can be used for initial positions if physics allows
+      // y: b.y,
       shape: b.isResistant ? 'star' : 'dot',
-      font: {
-        color: b.isResistant ? '#ffffff' : '#000000',
-        size: 10
-=======
-    const nodes = displayBacteria.map((b) => ({
-      id: b.id,
-      label: b.isResistant ? `R` : `S`,
-      title: `ID: ${b.id.substring(0, 8)}<br>Age: ${b.age}<br>Resistant: ${
-        b.isResistant
-      }<br>Fitness: ${b.fitness?.toFixed(2)}`,
-      color: {
-        background: b.color,
-        border: b.isResistant ? "#ff0000" : "#0000ff",
-        highlight: {
-          background: b.color,
-          border: "#ffffff",
-        },
-      },
-      size: Math.max(8, b.size * 2), // Ensure minimum size
-      shape: b.isResistant ? "star" : "dot",
-      font: {
-        color: b.isResistant ? "#ffffff" : "#000000",
-        size: 10,
->>>>>>> e18380f3
-      },
       originalData: b,
     }));
 
-    // Create edges for parent-child relationships
+    // Adapt createValidatedLinks for react-graph-vis
+    // Edges need 'from' and 'to'.
     const edges: { from: string; to: string; arrows?: string }[] = [];
-<<<<<<< HEAD
     const displayedNodeIds = new Set(displayBacteria.map(b => b.id));
-
-    for (const bacterium of displayBacteria) {
-      if (bacterium.parentId && displayedNodeIds.has(bacterium.parentId)) {
-        edges.push({
-          from: bacterium.parentId,
-          to: bacterium.id,
-          arrows: 'to',
-        });
-      }
-    }
-=======
-    const displayedNodeIds = new Set(displayBacteria.map((b) => b.id));
-
     for (const bacterium of displayBacteria) {
       if (bacterium.parentId && displayedNodeIds.has(bacterium.parentId)) {
         // Ensure both source (parent) and target (child) are in the current node set
-        edges.push({
-          from: bacterium.parentId,
-          to: bacterium.id,
-          arrows: "to",
-        });
+        if (displayedNodeIds.has(bacterium.id)) {
+          edges.push({
+            from: bacterium.parentId,
+            to: bacterium.id,
+            // arrows: 'to', // Example: add arrows
+          });
+        }
       }
     }
+
     // The validateLinks function might still be useful, but its signature needs to match vis-network edges.
     // For now, direct creation.
->>>>>>> e18380f3
 
     endCullingTimer();
 
@@ -164,130 +173,76 @@
     };
   }, [bacteria, maxDisplayNodes, enableSpatialSampling]);
 
-  // Stable key based on data length rather than content
-  const graphKey = React.useMemo(() => {
-    return `graph-${graphDataForVis.nodes.length}-${graphDataForVis.edges.length}`;
-  }, [graphDataForVis.nodes.length, graphDataForVis.edges.length]);
-
-  // Optimized options
-<<<<<<< HEAD
-  const options: any = React.useMemo(() => ({ // eslint-disable-line @typescript-eslint/no-explicit-any
-    autoResize: false, // Disable auto-resize to prevent stretching
-    width: `${containerSize.width}px`,
-    height: `${containerSize.height}px`,
+  // Remove D3 based updatePerformanceMetrics and handleZoom
+  // const updatePerformanceMetrics = useCallback(() => { ... });
+  // const handleZoom = useCallback((transform: { k: number; x: number; y: number }) => { ... });
+
+  // Remove D3 based getOptimalParameters and configureForces
+  // const getOptimalParameters = useCallback((nodeCount: number, frameRate: number, zoomLevel: number) => { ... });
+  // const configureForces = useCallback(() => { ... });
+  // useEffect(() => { /* configureForces logic */ }, [configureForces]);
+
+  // Define options for react-graph-vis
+  const options: any = { // eslint-disable-line @typescript-eslint/no-explicit-any
+    autoResize: true,
     nodes: {
       borderWidth: 1,
       borderWidthSelected: 2,
       font: {
         size: 10,
-        face: "Arial",
+        face: "Tahoma",
         color: "#343434",
-=======
-  const options: any = React.useMemo(
-    () => ({
-      // eslint-disable-line @typescript-eslint/no-explicit-any
-      autoResize: false, // Disable auto-resize to prevent stretching
-      width: `${containerSize.width}px`,
-      height: `${containerSize.height}px`,
-      nodes: {
-        borderWidth: 1,
-        borderWidthSelected: 2,
-        font: {
-          size: 10,
-          face: "Arial",
-          color: "#343434",
-        },
-        shapeProperties: {
-          useImageSize: false,
-        },
-        scaling: {
-          min: 8,
-          max: 20,
-        },
->>>>>>> e18380f3
-      },
-      edges: {
-        color: {
-          color: "#cccccc",
-          highlight: "#848484",
-          hover: "#848484",
-        },
-        width: 1,
-        smooth: {
-          enabled: true,
-          type: "continuous",
-          roundness: 0.3,
-        },
-        arrows: {
-          to: {
-            enabled: true,
-            scaleFactor: 0.5,
-            type: "arrow",
-          },
-        },
-      },
-<<<<<<< HEAD
-      scaling: {
-        min: 8,
-        max: 20,
+      },
+      shapeProperties: {
+        useImageSize: false,
       },
     },
     edges: {
-      color: {
-        color: '#cccccc',
-        highlight: '#848484',
-        hover: '#848484'
-      },
-      width: 1,
+      color: "#cccccc",
+      width: 0.5,
       smooth: {
         enabled: true,
         type: "continuous",
-        roundness: 0.3,
+        roundness: 0.5,
       },
       arrows: {
-        to: {
-          enabled: true,
-          scaleFactor: 0.5,
-          type: 'arrow'
-        }
+        to: { enabled: true, scaleFactor: 0.4, type: 'arrow' }
       }
     },
     physics: {
       enabled: true,
       barnesHut: {
-        gravitationalConstant: -2000,
-        centralGravity: 0.1,
-        springLength: 100,
-        springConstant: 0.04,
-        damping: 0.15,
+        gravitationalConstant: -1500,
+        centralGravity: 0.05,
+        springLength: 80,
+        springConstant: 0.02,
+        damping: 0.09,
         avoidOverlap: 0.2
       },
       solver: 'barnesHut',
       stabilization: {
         enabled: true,
-        iterations: 150,
+        iterations: 200, // Lower for faster initial display
         fit: true,
       },
       timestep: 0.5,
     },
     interaction: {
       hover: true,
-      tooltipDelay: 200,
-      hideEdgesOnDrag: false,
-      hideNodesOnDrag: false,
-      navigationButtons: false,
+      tooltipDelay: 150,
+      navigationButtons: false, // Set to true to show navigation buttons
       zoomView: true,
       dragView: true,
-      dragNodes: false, // Disable node dragging to prevent layout issues
-    },
-    layout: {
-      randomSeed: 42, // Fixed seed for consistent layout
-      improvedLayout: true,
-    },
-  }), [containerSize]);
-
-  // Stable event handlers
-  const events = React.useMemo(() => ({
+      dragNodes: true,
+    },
+    // layout: {
+    //   randomSeed: undefined, // Let vis.js handle random seed
+    //   improvedLayout:true,
+    // },
+  };
+
+  // Define events for react-graph-vis
+  const events: any = { // eslint-disable-line @typescript-eslint/no-explicit-any
     click: (event: any) => { // eslint-disable-line @typescript-eslint/no-explicit-any
       if (event.nodes && event.nodes.length > 0 && onBacteriumClick) {
         const selectedNodeId = event.nodes[0];
@@ -297,85 +252,32 @@
         }
       }
     },
-  }), [graphDataForVis.nodes, onBacteriumClick]);
+    hoverNode: (/* { node }: { node: string } */) => {
+      // console.log('Hovered node ID:', node); // Example usage
+    },
+    blurNode: () => {
+      // setHoveredNode(null);
+    },
+    // zoom: (params: any) => {
+    //   // Handle zoom for performance metrics if needed
+    // }
+  };
+
+  // The useForceConfiguration hook is no longer needed with react-graph-vis
+  // const forceConfigHook = useForceConfiguration(
+  //    forceGraphRef,
+  //    graphData, // This was for react-force-graph
+  //    performanceMetrics,
+  //    getOptimalParameters,
+  //    (node) => applyCircularBoundary(node, actualWidth, actualHeight)
+  //  );
+
+  // Error handling: vis-network might have its own error events or ways to catch issues
+  // React Error Boundary might be useful here.
 
   if (!mounted) {
     return (
-      <div style={{
-        width: containerSize.width,
-        height: containerSize.height,
-        display: 'flex',
-        alignItems: 'center',
-        justifyContent: 'center'
-      }}>
-=======
-      physics: {
-        enabled: true,
-        barnesHut: {
-          gravitationalConstant: -2000,
-          centralGravity: 0.1,
-          springLength: 100,
-          springConstant: 0.04,
-          damping: 0.15,
-          avoidOverlap: 0.2,
-        },
-        solver: "barnesHut",
-        stabilization: {
-          enabled: true,
-          iterations: 150,
-          fit: true,
-        },
-        timestep: 0.5,
-      },
-      interaction: {
-        hover: true,
-        tooltipDelay: 200,
-        hideEdgesOnDrag: false,
-        hideNodesOnDrag: false,
-        navigationButtons: false,
-        zoomView: true,
-        dragView: true,
-        dragNodes: false, // Disable node dragging to prevent layout issues
-      },
-      layout: {
-        randomSeed: 42, // Fixed seed for consistent layout
-        improvedLayout: true,
-      },
-    }),
-    [containerSize]
-  );
-
-  // Stable event handlers
-  const events = React.useMemo(
-    () => ({
-      click: (event: any) => {
-        // eslint-disable-line @typescript-eslint/no-explicit-any
-        if (event.nodes && event.nodes.length > 0 && onBacteriumClick) {
-          const selectedNodeId = event.nodes[0];
-          const nodeData = graphDataForVis.nodes.find(
-            (n) => n.id === selectedNodeId
-          );
-          if (nodeData && nodeData.originalData) {
-            onBacteriumClick(nodeData.originalData);
-          }
-        }
-      },
-    }),
-    [graphDataForVis.nodes, onBacteriumClick]
-  );
-
-  if (!mounted) {
-    return (
-      <div
-        style={{
-          width: containerSize.width,
-          height: containerSize.height,
-          display: "flex",
-          alignItems: "center",
-          justifyContent: "center",
-        }}
-      >
->>>>>>> e18380f3
+      <div style={{ width: actualWidth, height: actualHeight, display: 'flex', alignItems: 'center', justifyContent: 'center' }}>
         <div className="animate-spin rounded-full h-8 w-8 border-b-2 border-blue-600"></div>
       </div>
     );
@@ -385,129 +287,71 @@
     <div
       ref={containerRef}
       style={{
-        width: containerSize.width,
-        height: containerSize.height,
-<<<<<<< HEAD
-        position: 'relative',
-        overflow: 'hidden', // Prevent content from overflowing
-=======
-        position: "relative",
-        overflow: "hidden", // Prevent content from overflowing
->>>>>>> e18380f3
+        width: '100%', // Fill entire parent container
+        height: '100%', // Fill entire parent container
+        position: 'relative'
       }}
     >
-      {/* Circular boundary guide */}
+      {/* Circular border overlay - visual guide only */}
       <div
         style={{
-<<<<<<< HEAD
           position: 'absolute',
           top: '50%',
           left: '50%',
-          width: Math.min(containerSize.width, containerSize.height) * 0.85,
-          height: Math.min(containerSize.width, containerSize.height) * 0.85,
+          width: Math.min(actualWidth, actualHeight) * 0.9 + 'px', // Make it larger (90% of container)
+          height: Math.min(actualWidth, actualHeight) * 0.9 + 'px', // Make it larger (90% of container)
           transform: 'translate(-50%, -50%)',
           borderRadius: '50%',
-          border: '2px solid rgba(128, 128, 128, 0.3)',
-          backgroundColor: 'rgba(128, 128, 128, 0.05)',
-          pointerEvents: 'none',
-          zIndex: 1
-=======
-          position: "absolute",
-          top: "50%",
-          left: "50%",
-          width: Math.min(containerSize.width, containerSize.height) * 0.85,
-          height: Math.min(containerSize.width, containerSize.height) * 0.85,
-          transform: "translate(-50%, -50%)",
-          borderRadius: "50%",
-          border: "2px solid rgba(128, 128, 128, 0.3)",
-          backgroundColor: "rgba(128, 128, 128, 0.05)",
-          pointerEvents: "none",
-          zIndex: 1,
->>>>>>> e18380f3
+          border: '3px solid rgba(128, 128, 128, 0.4)', // Semi-transparent grey border
+          backgroundColor: 'rgba(128, 128, 128, 0.05)', // Very light grey background
+          pointerEvents: 'none', // Don't interfere with interactions
+          zIndex: 10
         }}
       />
 
-      {/* Culling stats */}
       {cullingStats && (
-<<<<<<< HEAD
-        <div style={{
-          position: 'absolute',
-          top: 10,
-          left: 10,
-          background: 'rgba(0,0,0,0.7)',
-          color: 'white',
-          padding: '4px 8px',
-          fontSize: '12px',
-          borderRadius: '4px',
-          zIndex: 10
-        }}>
-=======
+        <div style={{ position: 'absolute', top: 10, left: 10, background: 'rgba(0,0,0,0.7)', color: 'white', padding: '4px 8px', fontSize: '12px', borderRadius: '4px', zIndex: 10 }}>
+          <div>Original Nodes: {cullingStats.originalCount}</div>
+          <div>Displaying: {cullingStats.displayCount} ({(cullingStats.cullingRatio * 100).toFixed(1)}% culled)</div>
+        </div>
+      )}
+      <Graph
+        key={graphDataForVis.nodes.map(n=>n.id).join('-') + graphDataForVis.edges.map(e=>e.from+e.to).join('-')} // More robust key
+        graph={graphDataForVis}
+        options={options as any} // eslint-disable-line @typescript-eslint/no-explicit-any
+        events={events}
+        getNetwork={(networkInstance: any) => { // eslint-disable-line @typescript-eslint/no-explicit-any
+          networkRef.current = networkInstance;
+        }}
+        style={{
+          width: '100%',
+          height: '100%'
+        }}
+      />
+      {/* Tooltip example (if needed beyond default titles) */}
+      {/* {hoveredNode && (
         <div
           style={{
             position: "absolute",
-            top: 10,
-            left: 10,
-            background: "rgba(0,0,0,0.7)",
-            color: "white",
-            padding: "4px 8px",
-            fontSize: "12px",
-            borderRadius: "4px",
-            zIndex: 10,
+            left: hoveredNode.x ? hoveredNode.x + 10 : undefined, // Adjust positioning
+            top: hoveredNode.y ? hoveredNode.y + 10 : undefined,
+            background: "white",
+            border: "1px solid black",
+            padding: "5px",
+            zIndex: 100,
           }}
         >
->>>>>>> e18380f3
-          <div>Nodes: {cullingStats.originalCount}</div>
-          <div>Shown: {cullingStats.displayCount}</div>
+          ID: {hoveredNode.id} <br />
+          Age: {(hoveredNode as any).originalData?.age}
         </div>
-      )}
-
-      {/* Main graph component */}
-      <Graph
-        key={graphKey}
-        graph={graphDataForVis}
-        options={options}
-        events={events}
-        getNetwork={(networkInstance: any) => {
-          // eslint-disable-line @typescript-eslint/no-explicit-any
-          networkRef.current = networkInstance;
-        }}
-        style={{
-<<<<<<< HEAD
-          width: '100%',
-          height: '100%',
-          border: 'none',
-=======
-          width: "100%",
-          height: "100%",
-          border: "none",
->>>>>>> e18380f3
-        }}
-      />
+      )} */}
     </div>
   );
 });
 
-// Utility function for debouncing
-function debounce<T extends (...args: any[]) => any>( // eslint-disable-line @typescript-eslint/no-explicit-any
-  func: T,
-  wait: number
-): (...args: Parameters<T>) => void {
-  let timeout: NodeJS.Timeout;
-  return (...args: Parameters<T>) => {
-    clearTimeout(timeout);
-    timeout = setTimeout(() => func(...args), wait);
-  };
-}
-<<<<<<< HEAD
-
 PetriDish.displayName = 'PetriDish';
 export default PetriDish;
-=======
-
-PetriDish.displayName = "PetriDish";
-export default PetriDish;
-
-        /* KEEP FOR NOW */
+
 // Helper for displaying performance, adapt or remove
 // const PerformanceDisplay = ({ metrics, stats }: { metrics: any; stats: any }) => (
 //   <div style={{ position: 'absolute', top: 10, left: 10, background: 'rgba(0,0,0,0.5)', color: 'white', padding: 5, zIndex: 10 }}>
@@ -516,5 +360,4 @@
 //     <div>Zoom: {metrics.zoomLevel?.toFixed(2)}</div>
 //     {stats && <div>Culled: {(stats.cullingRatio * 100).toFixed(1)}%</div>}
 //   </div>
-// );
->>>>>>> e18380f3
+// );