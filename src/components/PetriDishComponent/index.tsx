--- conflicted
+++ resolved
@@ -21,7 +21,7 @@
   }: PetriDishProps) {
   const networkRef = useRef<any>(null); // eslint-disable-line @typescript-eslint/no-explicit-any
   const containerRef = useRef<HTMLDivElement>(null);
-  
+
   const [mounted, setMounted] = useState(false);
   const [containerSize, setContainerSize] = useState({ width, height });
   const [cullingStats, setCullingStats] = useState<{
@@ -72,12 +72,8 @@
       setCullingStats({
         originalCount: bacteria.length,
         displayCount: displayBacteria.length,
-<<<<<<< HEAD
         cullingRatio:
             (bacteria.length - displayBacteria.length) / bacteria.length,
-=======
-        cullingRatio: (bacteria.length - displayBacteria.length) / bacteria.length,
->>>>>>> 685ac2d0
       });
     } else {
       displayBacteria = bacteria;
@@ -87,15 +83,10 @@
     // Create nodes with stable IDs
     const nodes = displayBacteria.map(b => ({
       id: b.id,
-<<<<<<< HEAD
       label: b.isResistant ? `R` : `S`,
       title: `ID: ${b.id.substring(0, 8)}<br>Age: ${b.age}<br>Resistant: ${
           b.isResistant
       }<br>Fitness: ${b.fitness?.toFixed(2)}`,
-=======
-      label: b.isResistant ? `R` : `S`, 
-      title: `ID: ${b.id.substring(0,8)}<br>Age: ${b.age}<br>Resistant: ${b.isResistant}<br>Fitness: ${b.fitness?.toFixed(2)}`,
->>>>>>> 685ac2d0
       color: {
         background: b.color,
         border: b.isResistant ? '#ff0000' : '#0000ff',
@@ -110,15 +101,16 @@
         color: b.isResistant ? '#ffffff' : '#000000',
         size: 10
       },
-      originalData: b, 
+      originalData: b,
     }));
 
     // Create edges for parent-child relationships
     const edges: { from: string; to: string; arrows?: string }[] = [];
     const displayedNodeIds = new Set(displayBacteria.map(b => b.id));
-    
+
     for (const bacterium of displayBacteria) {
       if (bacterium.parentId && displayedNodeIds.has(bacterium.parentId)) {
+        // Ensure both source (parent) and target (child) are in the current node set
         edges.push({
           from: bacterium.parentId,
           to: bacterium.id,
@@ -126,6 +118,8 @@
         });
       }
     }
+    // The validateLinks function might still be useful, but its signature needs to match vis-network edges.
+    // For now, direct creation.
 
     endCullingTimer();
 
@@ -141,7 +135,6 @@
   }, [graphDataForVis.nodes.length, graphDataForVis.edges.length]);
 
   // Optimized options
-<<<<<<< HEAD
   const options: any = React.useMemo(
       () => ({
         // eslint-disable-line @typescript-eslint/no-explicit-any
@@ -166,9 +159,9 @@
         },
         edges: {
           color: {
-            color: "#cccccc",
-            highlight: "#848484",
-            hover: "#848484",
+            color: '#cccccc',
+            highlight: '#848484',
+            hover: '#848484'
           },
           width: 1,
           smooth: {
@@ -180,9 +173,9 @@
             to: {
               enabled: true,
               scaleFactor: 0.5,
-              type: "arrow",
-            },
-          },
+              type: 'arrow'
+            }
+          }
         },
         physics: {
           enabled: true,
@@ -192,9 +185,9 @@
             springLength: 100,
             springConstant: 0.04,
             damping: 0.15,
-            avoidOverlap: 0.2,
-          },
-          solver: "barnesHut",
+            avoidOverlap: 0.2
+          },
+          solver: 'barnesHut',
           stabilization: {
             enabled: true,
             iterations: 150,
@@ -215,20 +208,19 @@
         layout: {
           randomSeed: 42, // Fixed seed for consistent layout
           improvedLayout: true,
-        },
-      }),
-      [containerSize]
-  );
+
+      },
+     }), [containerSize]);
 
   // Stable event handlers
-  const events = React.useMemo(
-      () => ({
+  const events = React.useMemo(() => ({
+
         click: (event: any) => {
           // eslint-disable-line @typescript-eslint/no-explicit-any
           if (event.nodes && event.nodes.length > 0 && onBacteriumClick) {
             const selectedNodeId = event.nodes[0];
             const nodeData = graphDataForVis.nodes.find(
-                (n) => n.id === selectedNodeId
+                n => n.id === selectedNodeId
             );
             if (nodeData && nodeData.originalData) {
               onBacteriumClick(nodeData.originalData);
@@ -245,141 +237,39 @@
             style={{
               width: containerSize.width,
               height: containerSize.height,
-              display: "flex",
-              alignItems: "center",
-              justifyContent: "center",
-            }}
-        >
+              display: 'flex',
+              alignItems: 'center',
+              justifyContent: 'center'
+        }}>
           <div className="animate-spin rounded-full h-8 w-8 border-b-2 border-blue-600"></div>
         </div>
-=======
-  const options: any = React.useMemo(() => ({ // eslint-disable-line @typescript-eslint/no-explicit-any
-    autoResize: false, // Disable auto-resize to prevent stretching
-    width: `${containerSize.width}px`,
-    height: `${containerSize.height}px`,
-    nodes: {
-      borderWidth: 1,
-      borderWidthSelected: 2,
-      font: {
-        size: 10,
-        face: "Arial",
-        color: "#343434",
-      },
-      shapeProperties: {
-        useImageSize: false,
-      },
-      scaling: {
-        min: 8,
-        max: 20,
-      },
-    },
-    edges: {
-      color: {
-        color: '#cccccc',
-        highlight: '#848484',
-        hover: '#848484'
-      },
-      width: 1,
-      smooth: {
-        enabled: true,
-        type: "continuous",
-        roundness: 0.3,
-      },
-      arrows: {
-        to: { 
-          enabled: true, 
-          scaleFactor: 0.5, 
-          type: 'arrow' 
-        }
-      }
-    },
-    physics: {
-      enabled: true,
-      barnesHut: {
-        gravitationalConstant: -2000,
-        centralGravity: 0.1,
-        springLength: 100,
-        springConstant: 0.04,
-        damping: 0.15,
-        avoidOverlap: 0.2
-      },
-      solver: 'barnesHut',
-      stabilization: {
-        enabled: true,
-        iterations: 150,
-        fit: true,
-      },
-      timestep: 0.5,
-    },
-    interaction: {
-      hover: true,
-      tooltipDelay: 200,
-      hideEdgesOnDrag: false,
-      hideNodesOnDrag: false,
-      navigationButtons: false,
-      zoomView: true,
-      dragView: true,
-      dragNodes: false, // Disable node dragging to prevent layout issues
-    },
-    layout: {
-      randomSeed: 42, // Fixed seed for consistent layout
-      improvedLayout: true,
-    },
-  }), [containerSize]);
-
-  // Stable event handlers
-  const events = React.useMemo(() => ({
-    click: (event: any) => { // eslint-disable-line @typescript-eslint/no-explicit-any
-      if (event.nodes && event.nodes.length > 0 && onBacteriumClick) {
-        const selectedNodeId = event.nodes[0];
-        const nodeData = graphDataForVis.nodes.find(n => n.id === selectedNodeId);
-        if (nodeData && nodeData.originalData) {
-          onBacteriumClick(nodeData.originalData);
-        }
-      }
-    },
-  }), [graphDataForVis.nodes, onBacteriumClick]);
-
-  if (!mounted) {
-    return (
-      <div style={{ 
-        width: containerSize.width, 
-        height: containerSize.height, 
-        display: 'flex', 
-        alignItems: 'center', 
-        justifyContent: 'center' 
-      }}>
-        <div className="animate-spin rounded-full h-8 w-8 border-b-2 border-blue-600"></div>
-      </div>
->>>>>>> 685ac2d0
     );
   }
 
   return (
-<<<<<<< HEAD
       <div
           ref={containerRef}
           style={{
             width: containerSize.width,
             height: containerSize.height,
-            position: "relative",
-            overflow: "hidden", // Prevent content from overflowing
+            position: 'relative',
+            overflow: 'hidden', // Prevent content from overflowing
           }}
       >
         {/* Circular boundary guide */}
         <div
             style={{
-              position: "absolute",
-              top: "50%",
-              left: "50%",
+              position: 'absolute',
+              top: '50%',
+              left: '50%',
               width: Math.min(containerSize.width, containerSize.height) * 0.85,
               height: Math.min(containerSize.width, containerSize.height) * 0.85,
-              transform: "translate(-50%, -50%)",
-              borderRadius: "50%",
-              border: "2px solid rgba(128, 128, 128, 0.3)",
-              backgroundColor: "rgba(128, 128, 128, 0.05)",
-              pointerEvents: "none",
-              zIndex: 1,
+              transform: 'translate(-50%, -50%)',
+              borderRadius: '50%',
+              border: '2px solid rgba(128, 128, 128, 0.3)',
+              backgroundColor: 'rgba(128, 128, 128, 0.05)',
+              pointerEvents: 'none',
+              zIndex: 1
             }}
         />
 
@@ -387,17 +277,17 @@
         {cullingStats && (
             <div
                 style={{
-                  position: "absolute",
+                  position: 'absolute',
                   top: 10,
                   left: 10,
-                  background: "rgba(0,0,0,0.7)",
-                  color: "white",
-                  padding: "4px 8px",
-                  fontSize: "12px",
-                  borderRadius: "4px",
-                  zIndex: 10,
-                }}
-            >
+                  background: 'rgba(0,0,0,0.7)',
+                  color: 'white',
+                  padding: '4px 8px',
+                  fontSize: '12px',
+                  borderRadius: '4px',
+                  zIndex: 10
+                }}>
+
               <div>Nodes: {cullingStats.originalCount}</div>
               <div>Shown: {cullingStats.displayCount}</div>
             </div>
@@ -414,74 +304,12 @@
               networkRef.current = networkInstance;
             }}
             style={{
-              width: "100%",
-              height: "100%",
-              border: "none",
+              width: '100%',
+              height: '100%',
+              border: 'none',
             }}
         />
       </div>
-=======
-    <div 
-      ref={containerRef} 
-      style={{
-        width: containerSize.width,
-        height: containerSize.height,
-        position: 'relative',
-        overflow: 'hidden', // Prevent content from overflowing
-      }}
-    >
-      {/* Circular boundary guide */}
-      <div
-        style={{
-          position: 'absolute',
-          top: '50%',
-          left: '50%',
-          width: Math.min(containerSize.width, containerSize.height) * 0.85,
-          height: Math.min(containerSize.width, containerSize.height) * 0.85,
-          transform: 'translate(-50%, -50%)',
-          borderRadius: '50%',
-          border: '2px solid rgba(128, 128, 128, 0.3)',
-          backgroundColor: 'rgba(128, 128, 128, 0.05)',
-          pointerEvents: 'none',
-          zIndex: 1
-        }}
-      />
-      
-      {/* Culling stats */}
-      {cullingStats && (
-        <div style={{ 
-          position: 'absolute', 
-          top: 10, 
-          left: 10, 
-          background: 'rgba(0,0,0,0.7)', 
-          color: 'white', 
-          padding: '4px 8px', 
-          fontSize: '12px', 
-          borderRadius: '4px', 
-          zIndex: 10 
-        }}>
-          <div>Nodes: {cullingStats.originalCount}</div>
-          <div>Shown: {cullingStats.displayCount}</div>
-        </div>
-      )}
-      
-      {/* Main graph component */}
-      <Graph
-        key={graphKey}
-        graph={graphDataForVis}
-        options={options}
-        events={events}
-        getNetwork={(networkInstance: any) => { // eslint-disable-line @typescript-eslint/no-explicit-any
-          networkRef.current = networkInstance;
-        }}
-        style={{ 
-          width: '100%', 
-          height: '100%',
-          border: 'none',
-        }}
-      />
-    </div>
->>>>>>> 685ac2d0
   );
 });
 
@@ -497,8 +325,7 @@
   };
 }
 
-<<<<<<< HEAD
-PetriDish.displayName = "PetriDish";
+PetriDish.displayName = 'PetriDish';
 export default PetriDish;
 
 /* KEEP FOR NOW */
@@ -510,8 +337,4 @@
 //     <div>Zoom: {metrics.zoomLevel?.toFixed(2)}</div>
 //     {stats && <div>Culled: {(stats.cullingRatio * 100).toFixed(1)}%</div>}
 //   </div>
-// );
-=======
-PetriDish.displayName = 'PetriDish';
-export default PetriDish;
->>>>>>> 685ac2d0
+// );