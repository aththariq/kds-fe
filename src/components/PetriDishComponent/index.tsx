"use client";

import React, { useEffect, useRef, useState, useCallback, memo } from "react";
import { Bacterium } from "@/types/simulation";
import { PetriDishProps } from "./types";
import { CachedNodeCuller, PerformanceMonitor } from "@/lib/performance";

// Import react-graph-vis
import Graph from "react-graph-vis";

const nodeCuller = new CachedNodeCuller();
const performanceMonitor = new PerformanceMonitor();

// Separate Tooltip Component
interface TooltipProps {
  bacterium: Bacterium;
  x: number;
  y: number;
  containerWidth: number;
  containerHeight: number;
}

const BacteriumTooltip: React.FC<TooltipProps> = ({ bacterium, x, y, containerWidth, containerHeight }) => {
  return (
    <div
      style={{
        position: 'fixed',
        left: 0,
        top: 0,
        transform: `translate(${x - 280}px, ${y - 70}px)`, // Use transform for precise positioning
        background: 'rgba(0, 0, 0, 0.95)',
        color: 'white',
        padding: '10px',
        borderRadius: '6px',
        fontSize: '11px',
        zIndex: 9999,
        pointerEvents: 'none',
        boxShadow: '0 4px 12px rgba(0,0,0,0.6)',
        border: `2px solid ${bacterium.isResistant ? '#ff4444' : '#44ff44'}`,
        width: '180px',
        backdropFilter: 'blur(8px)',
        fontFamily: 'monospace'
      }}
    >
      <div style={{ 
        fontWeight: 'bold', 
        marginBottom: '6px', 
        color: bacterium.isResistant ? '#ff6666' : '#66ff66',
        fontSize: '12px'
      }}>
        🦠 {bacterium.isResistant ? 'Resistant' : 'Sensitive'}
      </div>
      <div style={{ lineHeight: '1.4', fontSize: '10px' }}>
        <div><strong>ID:</strong> {bacterium.id}</div>
        <div><strong>Age:</strong> {bacterium.age} gen</div>
        <div><strong>Gen:</strong> {bacterium.generation}</div>
        <div><strong>Resistant:</strong> {bacterium.isResistant ? '🔴 YES' : '🟢 NO'}</div>
        <div><strong>Fitness:</strong> {bacterium.fitness?.toFixed(3) || 'N/A'}</div>
        <div><strong>Size:</strong> {bacterium.size}px</div>
        {bacterium.parentId ? (
          <div><strong>Parent:</strong> {bacterium.parentId.substring(0, 8)}...</div>
        ) : (
          <div><strong>Origin:</strong> Initial</div>
        )}
      </div>
    </div>
  );
};

const PetriDish = memo<PetriDishProps>(function PetriDish({
<<<<<<< HEAD
    bacteria,
    width = 600,
    height = 600,
    onBacteriumClick,
    maxDisplayNodes = 1000,
    enableSpatialSampling = true,
  }: PetriDishProps) {
  const networkRef = useRef<any>(null); // eslint-disable-line @typescript-eslint/no-explicit-any
=======
  bacteria,
  width,
  height,
  isSimulationRunning = false,
  onBacteriumClick,
  maxDisplayNodes = 1000,
  enableSpatialSampling = true,
}: PetriDishProps) {
  // const graphRef = useRef(null); // D3 graph ref, vis-network uses a different mechanism if direct access is needed
  // const forceGraphRef = useRef(null); // D3 graph ref
  // eslint-disable-next-line @typescript-eslint/no-explicit-any
  const networkRef = useRef<any>(null); // Ref for vis-network instance
>>>>>>> 2a28b48f
  const containerRef = useRef<HTMLDivElement>(null);

  const [mounted, setMounted] = useState(false);
<<<<<<< HEAD
  const [containerSize, setContainerSize] = useState({ width, height });
=======
  // const [hoveredNode, setHoveredNode] = useState<GraphNode | null>(null); // Adapt hover logic
  const [containerSize, setContainerSize] = useState({ 
    width: width || 600, 
    height: height || 600 
  });
  // const [performanceMetrics, setPerformanceMetrics] = useState({ // Performance metrics will be different
  //   frameRate: 60,
  //   lastFrameTime: 0,
  //   avgRenderTime: 16,
  //   zoomLevel: 1,
  //   nodeCount: 0,
  // });
>>>>>>> 2a28b48f
  const [cullingStats, setCullingStats] = useState<{
    originalCount: number;
    displayCount: number;
    cullingRatio: number;
  } | null>(null);

  // Enhanced tooltip state
  const [hoveredBacterium, setHoveredBacterium] = useState<Bacterium | null>(null);
  const [mousePosition, setMousePosition] = useState({ x: 0, y: 0 });

  useEffect(() => {
    setMounted(true);
    
    // Global mouse tracking for more accurate positioning
    const handleGlobalMouseMove = (e: MouseEvent) => {
      setMousePosition({
        x: e.clientX,
        y: e.clientY
      });
    };

    // Add global mouse listener
    window.addEventListener('mousemove', handleGlobalMouseMove);
    
    return () => {
      window.removeEventListener('mousemove', handleGlobalMouseMove);
    };
  }, []);

  // Simplified and debounced resize handler
  const updateSize = useCallback(() => {
    if (containerRef.current) {
<<<<<<< HEAD
      // Use fixed dimensions to prevent stretching
      setContainerSize({
        width: width,
        height: height,
=======
      const rect = containerRef.current.getBoundingClientRect();
      const newWidth = width || rect.width || 600;
      const newHeight = height || rect.height || 600;
      
      setContainerSize(prev => {
        if (Math.abs(prev.width - newWidth) > 10 || Math.abs(prev.height - newHeight) > 10) {
          return { width: newWidth, height: newHeight };
        }
        return prev;
>>>>>>> 2a28b48f
      });
    }
  }, [width, height]);

  useEffect(() => {
    updateSize();
<<<<<<< HEAD
    const debouncedResize = debounce(updateSize, 250);
    window.addEventListener("resize", debouncedResize);
    return () => window.removeEventListener("resize", debouncedResize);
  }, [updateSize]);

  // Stable graph data with memoization
=======
  }, [updateSize]);

  const actualWidth = containerSize.width;
  const actualHeight = containerSize.height;

  const handleMouseLeave = useCallback(() => {
    setHoveredBacterium(null);
  }, []);

  // Adapt graphData for react-graph-vis
>>>>>>> 2a28b48f
  const graphDataForVis = React.useMemo(() => {
    const endCullingTimer = performanceMonitor.startTiming("node-culling-vis");

    if (!bacteria || !Array.isArray(bacteria)) {
      endCullingTimer();
      return { nodes: [], edges: [] };
    }

    let displayBacteria: Bacterium[];

    if (bacteria.length > maxDisplayNodes) {
      displayBacteria = nodeCuller.getCulledNodes(
          bacteria,
          maxDisplayNodes,
          enableSpatialSampling
      );
      setCullingStats({
        originalCount: bacteria.length,
        displayCount: displayBacteria.length,
        cullingRatio:
            (bacteria.length - displayBacteria.length) / bacteria.length,
      });
    } else {
      displayBacteria = bacteria;
      setCullingStats(null);
    }

    // Create nodes with stable IDs
    const nodes = displayBacteria.map(b => ({
      id: b.id,
<<<<<<< HEAD
      label: b.isResistant ? `R` : `S`,
      title: `ID: ${b.id.substring(0, 8)}<br>Age: ${b.age}<br>Resistant: ${
          b.isResistant
      }<br>Fitness: ${b.fitness?.toFixed(2)}`,
      color: {
        background: b.color,
        border: b.isResistant ? '#ff0000' : '#0000ff',
        highlight: {
          background: b.color,
          border: '#ffffff'
        }
      },
      size: Math.max(8, b.size * 2), // Ensure minimum size
      shape: b.isResistant ? 'star' : 'dot',
      font: {
        color: b.isResistant ? '#ffffff' : '#000000',
        size: 10
      },
      originalData: b,
=======
      label: b.isResistant ? `R-${b.id.substring(0,3)}` : `S-${b.id.substring(0,3)}`, 
      color: {
        background: b.color,
        border: b.isResistant ? '#8B0000' : '#2E8B57',
        highlight: {
          background: b.isResistant ? '#FF6B6B' : '#98FB98',
          border: b.isResistant ? '#FF0000' : '#00FF00'
        }
      },
      value: Math.max(b.size * 2, 8), // Ensure minimum visible size
      shape: b.isResistant ? 'star' : 'dot',
      originalData: b, 
      font: {
        size: 8,
        color: b.isResistant ? '#FFFFFF' : '#000000'
      }
>>>>>>> 2a28b48f
    }));

    // Create edges for parent-child relationships
    const edges: { from: string; to: string; arrows?: string }[] = [];
    const displayedNodeIds = new Set(displayBacteria.map(b => b.id));

    for (const bacterium of displayBacteria) {
      if (bacterium.parentId && displayedNodeIds.has(bacterium.parentId)) {
        // Ensure both source (parent) and target (child) are in the current node set
        edges.push({
          from: bacterium.parentId,
          to: bacterium.id,
          arrows: 'to',
        });
      }
    }
    // The validateLinks function might still be useful, but its signature needs to match vis-network edges.
    // For now, direct creation.

    endCullingTimer();

    return {
      nodes: nodes || [],
      edges: edges || [],
    };
  }, [bacteria, maxDisplayNodes, enableSpatialSampling]);

  // Stable key based on data length rather than content
  const graphKey = React.useMemo(() => {
    return `graph-${graphDataForVis.nodes.length}-${graphDataForVis.edges.length}`;
  }, [graphDataForVis.nodes.length, graphDataForVis.edges.length]);

  // Optimized options
  const options: any = React.useMemo(() => ({ // eslint-disable-line @typescript-eslint/no-explicit-any
        autoResize: false, // Disable auto-resize to prevent stretching
        width: `${containerSize.width}px`,
        height: `${containerSize.height}px`,
        nodes: {
          borderWidth: 1,
          borderWidthSelected: 2,
          font: {
            size: 10,
            face: "Arial",
            color: "#343434",
          },
          shapeProperties: {
            useImageSize: false,
          },
          scaling: {
            min: 8,
            max: 20,
          },
        },
        edges: {
          color: {
            color: '#cccccc',
            highlight: '#848484',
            hover: '#848484'
          },
          width: 1,
          smooth: {
            enabled: true,
            type: "continuous",
            roundness: 0.3,
          },
          arrows: {
            to: {
              enabled: true,
              scaleFactor: 0.5,
              type: 'arrow'
            }
          }
        },
        physics: {
          enabled: true,
          barnesHut: {
            gravitationalConstant: -2000,
            centralGravity: 0.1,
            springLength: 100,
            springConstant: 0.04,
            damping: 0.15,
            avoidOverlap: 0.2
          },
          solver: 'barnesHut',
          stabilization: {
            enabled: true,
            iterations: 150,
            fit: true,
          },
          timestep: 0.5,
        },
        interaction: {
          hover: true,
          tooltipDelay: 200,
          hideEdgesOnDrag: false,
          hideNodesOnDrag: false,
          navigationButtons: false,
          zoomView: true,
          dragView: true,
          dragNodes: false, // Disable node dragging to prevent layout issues
        },
        layout: {
          randomSeed: 42, // Fixed seed for consistent layout
          improvedLayout: true,

<<<<<<< HEAD
      },
     }), [containerSize]);

  // Stable event handlers
  const events = React.useMemo(() => ({
=======
  // Define a completely stable key that doesn't change with container size
  const stableKey = React.useMemo(() => {
    return `graph-${graphDataForVis.nodes.length}`;
  }, [graphDataForVis.nodes.length]);

  // Define options for react-graph-vis
  const options: any = { // eslint-disable-line @typescript-eslint/no-explicit-any
    autoResize: false, // Disable autoResize completely
    width: '100%',
    height: '100%',
    nodes: {
      borderWidth: 2,
      borderWidthSelected: 3,
      font: {
        size: 10,
        face: "Tahoma",
        color: "#343434",
      },
      shapeProperties: {
        useImageSize: false,
      },
      scaling: {
        min: 8,
        max: 30,
      },
      shadow: {
        enabled: true,
        color: 'rgba(0,0,0,0.3)',
        size: 5,
        x: 2,
        y: 2
      }
    },
    edges: {
      color: "#cccccc",
      width: 1,
      smooth: {
        enabled: true,
        type: "continuous",
        roundness: 0.5,
      },
      arrows: {
        to: { enabled: true, scaleFactor: 0.6, type: 'arrow' }
      },
      shadow: {
        enabled: true,
        color: 'rgba(0,0,0,0.2)',
        size: 3,
        x: 1,
        y: 1
      }
    },
    physics: {
      enabled: true,
      barnesHut: {
        gravitationalConstant: -2000,
        centralGravity: 0.1,
        springLength: 100,
        springConstant: 0.04,
        damping: 0.09,
        avoidOverlap: 0.3
      },
      solver: 'barnesHut',
      stabilization: {
        enabled: true,
        iterations: 100, // Reduce iterations to prevent excessive layout
        fit: false, // Disable auto-fitting which can cause size changes
      },
      timestep: 0.5,
    },
    interaction: {
      hover: true,
      hideEdgesOnDrag: false,
      hideNodesOnDrag: false,
      navigationButtons: false,
      zoomView: true,
      dragView: true,
      dragNodes: true,
      multiselect: false,
      selectConnectedEdges: false,
      hoverConnectedEdges: true,
    },
    layout: {
      improvedLayout: true,
      randomSeed: 42, // Consistent layout
    }
  };

  // Define events for react-graph-vis
  const events: any = { // eslint-disable-line @typescript-eslint/no-explicit-any
    click: (event: any) => { // eslint-disable-line @typescript-eslint/no-explicit-any
      if (event.nodes && event.nodes.length > 0 && onBacteriumClick) {
        const selectedNodeId = event.nodes[0];
        const nodeData = graphDataForVis.nodes.find(n => n.id === selectedNodeId);
        if (nodeData && nodeData.originalData) {
          onBacteriumClick(nodeData.originalData);
        }
      }
    },
    hoverNode: (event: { node: string }) => {
      const nodeData = graphDataForVis.nodes.find(n => n.id === event.node);
      if (nodeData && nodeData.originalData) {
        setHoveredBacterium(nodeData.originalData);
      }
    },
    blurNode: () => {
      setHoveredBacterium(null);
    },
    oncontext: (event: any) => { // eslint-disable-line @typescript-eslint/no-explicit-any
      // Prevent context menu to avoid interference with tooltips
      event.event.preventDefault();
    }
  };
  
  // The useForceConfiguration hook is no longer needed with react-graph-vis
  // const forceConfigHook = useForceConfiguration(
  //    forceGraphRef,
  //    graphData, // This was for react-force-graph
  //    performanceMetrics,
  //    getOptimalParameters,
  //    (node) => applyCircularBoundary(node, actualWidth, actualHeight)
  //  );
>>>>>>> 2a28b48f

        click: (event: any) => { // eslint-disable-line @typescript-eslint/no-explicit-any
          if (event.nodes && event.nodes.length > 0 && onBacteriumClick) {
            const selectedNodeId = event.nodes[0];
            const nodeData = graphDataForVis.nodes.find(
                n => n.id === selectedNodeId
            );
            if (nodeData && nodeData.originalData) {
              onBacteriumClick(nodeData.originalData);
            }
          }
        },
      }),
      [graphDataForVis.nodes, onBacteriumClick]
  );

  if (!mounted) {
    return (
        <div
            style={{
              width: containerSize.width,
              height: containerSize.height,
              display: 'flex',
              alignItems: 'center',
              justifyContent: 'center'
        }}>
          <div className="animate-spin rounded-full h-8 w-8 border-b-2 border-blue-600"></div>
        </div>
    );
  }

  return (
<<<<<<< HEAD
      <div
          ref={containerRef}
          style={{
            width: containerSize.width,
            height: containerSize.height,
            position: 'relative',
            overflow: 'hidden', // Prevent content from overflowing
          }}
      >
        {/* Circular boundary guide */}
        <div
            style={{
              position: 'absolute',
              top: '50%',
              left: '50%',
              width: Math.min(containerSize.width, containerSize.height) * 0.85,
              height: Math.min(containerSize.width, containerSize.height) * 0.85,
              transform: 'translate(-50%, -50%)',
              borderRadius: '50%',
              border: '2px solid rgba(128, 128, 128, 0.3)',
              backgroundColor: 'rgba(128, 128, 128, 0.05)',
              pointerEvents: 'none',
              zIndex: 1
            }}
        />

        {/* Culling stats */}
        {cullingStats && (
            <div
                style={{
                  position: 'absolute',
                  top: 10,
                  left: 10,
                  background: 'rgba(0,0,0,0.7)',
                  color: 'white',
                  padding: '4px 8px',
                  fontSize: '12px',
                  borderRadius: '4px',
                  zIndex: 10
                }}>

              <div>Nodes: {cullingStats.originalCount}</div>
              <div>Shown: {cullingStats.displayCount}</div>
            </div>
        )}

        {/* Main graph component */}
        <Graph
            key={graphKey}
            graph={graphDataForVis}
            options={options}
            events={events}
            getNetwork={(networkInstance: any) => {// eslint-disable-line @typescript-eslint/no-explicit-any
              networkRef.current = networkInstance;
            }}
            style={{
              width: '100%',
              height: '100%',
              border: 'none',
            }}
        />
      </div>
=======
    <div 
      ref={containerRef} 
      style={{
        width: '100%',
        height: '100%',
        position: 'relative',
        overflow: 'hidden', // Force overflow hidden on container
        maxWidth: '100%',
        maxHeight: '100%'
      }}
      onMouseLeave={handleMouseLeave}
    >
      {/* Circular border overlay - fixed position to prevent movement */}
      <div
        style={{
          position: 'absolute',
          top: '50%',
          left: '50%',
          width: '90%',
          height: '90%',
          aspectRatio: '1',
          maxWidth: `${Math.min(actualWidth, actualHeight) * 0.9}px`,
          maxHeight: `${Math.min(actualWidth, actualHeight) * 0.9}px`,
          transform: 'translate(-50%, -50%)',
          borderRadius: '50%',
          border: '3px solid rgba(128, 128, 128, 0.4)',
          backgroundColor: 'rgba(128, 128, 128, 0.05)',
          pointerEvents: 'none',
          zIndex: 10
        }}
      />
      
      {cullingStats && (
        <div style={{ 
          position: 'absolute', 
          top: 10, 
          left: 10, 
          background: 'rgba(0,0,0,0.8)', 
          color: 'white', 
          padding: '6px 10px', 
          fontSize: '11px', 
          borderRadius: '6px', 
          zIndex: 15, 
          pointerEvents: 'none',
          backdropFilter: 'blur(4px)'
        }}>
          <div><strong>Nodes:</strong> {cullingStats.displayCount} / {cullingStats.originalCount}</div>
          <div><strong>Culled:</strong> {(cullingStats.cullingRatio * 100).toFixed(1)}%</div>
        </div>
      )}
      
      {/* Hover instruction overlay */}
      <div style={{ 
        position: 'absolute', 
        bottom: 10, 
        right: 10, 
        background: 'rgba(0,0,0,0.7)', 
        color: 'white', 
        padding: '6px 10px', 
        fontSize: '11px', 
        borderRadius: '6px', 
        zIndex: 15, 
        pointerEvents: 'none',
        backdropFilter: 'blur(4px)'
      }}>
        <div><strong>💡 Hover over bacteria for details</strong></div>
        <div>🖱️ Click to select • 🔍 Scroll to zoom</div>
      </div>
      
      {/* Custom Tooltip Component */}
      {hoveredBacterium && (
        <BacteriumTooltip
          bacterium={hoveredBacterium}
          x={mousePosition.x}
          y={mousePosition.y}
          containerWidth={actualWidth}
          containerHeight={actualHeight}
        />
      )}
      
      {/* Graph component wrapper - simplified */}
      <div
        style={{
          width: '100%',
          height: '100%',
          position: 'absolute', // Keep it positioned within the main container
          top: 0,
          left: 0,
          // overflow: 'hidden' // Removed, rely on parent's overflow
        }}
      >
        <Graph
          key={stableKey}
          graph={graphDataForVis}
          options={options as any} // eslint-disable-line @typescript-eslint/no-explicit-any
          events={events}
          getNetwork={(networkInstance: any) => { // eslint-disable-line @typescript-eslint/no-explicit-any
            networkRef.current = networkInstance;
          }}
          style={{ 
            width: '100%', 
            height: '100%',
            // overflow: 'hidden', // Removed
            // position: 'absolute' // Removed, Graph should fill its direct parent
          }}
        />
      </div>
    </div>
>>>>>>> 2a28b48f
  );
});

// Utility function for debouncing
function debounce<T extends (...args: any[]) => any>( // eslint-disable-line @typescript-eslint/no-explicit-any
    func: T,
    wait: number
): (...args: Parameters<T>) => void {
  let timeout: NodeJS.Timeout;
  return (...args: Parameters<T>) => {
    clearTimeout(timeout);
    timeout = setTimeout(() => func(...args), wait);
  };
}

PetriDish.displayName = 'PetriDish';
export default PetriDish;

/* KEEP FOR NOW */
// Helper for displaying performance, adapt or remove
// const PerformanceDisplay = ({ metrics, stats }: { metrics: any; stats: any }) => (
//   <div style={{ position: 'absolute', top: 10, left: 10, background: 'rgba(0,0,0,0.5)', color: 'white', padding: 5, zIndex: 10 }}>
//     <div>FPS: {metrics.frameRate?.toFixed(2)}</div>
//     <div>Nodes: {metrics.nodeCount} (Displaying: {stats?.displayCount || metrics.nodeCount})</div>
//     <div>Zoom: {metrics.zoomLevel?.toFixed(2)}</div>
//     {stats && <div>Culled: {(stats.cullingRatio * 100).toFixed(1)}%</div>}
//   </div>
// );<|MERGE_RESOLUTION|>--- conflicted
+++ resolved
@@ -68,16 +68,6 @@
 };
 
 const PetriDish = memo<PetriDishProps>(function PetriDish({
-<<<<<<< HEAD
-    bacteria,
-    width = 600,
-    height = 600,
-    onBacteriumClick,
-    maxDisplayNodes = 1000,
-    enableSpatialSampling = true,
-  }: PetriDishProps) {
-  const networkRef = useRef<any>(null); // eslint-disable-line @typescript-eslint/no-explicit-any
-=======
   bacteria,
   width,
   height,
@@ -90,13 +80,9 @@
   // const forceGraphRef = useRef(null); // D3 graph ref
   // eslint-disable-next-line @typescript-eslint/no-explicit-any
   const networkRef = useRef<any>(null); // Ref for vis-network instance
->>>>>>> 2a28b48f
   const containerRef = useRef<HTMLDivElement>(null);
 
   const [mounted, setMounted] = useState(false);
-<<<<<<< HEAD
-  const [containerSize, setContainerSize] = useState({ width, height });
-=======
   // const [hoveredNode, setHoveredNode] = useState<GraphNode | null>(null); // Adapt hover logic
   const [containerSize, setContainerSize] = useState({ 
     width: width || 600, 
@@ -109,7 +95,6 @@
   //   zoomLevel: 1,
   //   nodeCount: 0,
   // });
->>>>>>> 2a28b48f
   const [cullingStats, setCullingStats] = useState<{
     originalCount: number;
     displayCount: number;
@@ -142,12 +127,6 @@
   // Simplified and debounced resize handler
   const updateSize = useCallback(() => {
     if (containerRef.current) {
-<<<<<<< HEAD
-      // Use fixed dimensions to prevent stretching
-      setContainerSize({
-        width: width,
-        height: height,
-=======
       const rect = containerRef.current.getBoundingClientRect();
       const newWidth = width || rect.width || 600;
       const newHeight = height || rect.height || 600;
@@ -157,21 +136,12 @@
           return { width: newWidth, height: newHeight };
         }
         return prev;
->>>>>>> 2a28b48f
       });
     }
   }, [width, height]);
 
   useEffect(() => {
     updateSize();
-<<<<<<< HEAD
-    const debouncedResize = debounce(updateSize, 250);
-    window.addEventListener("resize", debouncedResize);
-    return () => window.removeEventListener("resize", debouncedResize);
-  }, [updateSize]);
-
-  // Stable graph data with memoization
-=======
   }, [updateSize]);
 
   const actualWidth = containerSize.width;
@@ -182,7 +152,6 @@
   }, []);
 
   // Adapt graphData for react-graph-vis
->>>>>>> 2a28b48f
   const graphDataForVis = React.useMemo(() => {
     const endCullingTimer = performanceMonitor.startTiming("node-culling-vis");
 
@@ -213,27 +182,6 @@
     // Create nodes with stable IDs
     const nodes = displayBacteria.map(b => ({
       id: b.id,
-<<<<<<< HEAD
-      label: b.isResistant ? `R` : `S`,
-      title: `ID: ${b.id.substring(0, 8)}<br>Age: ${b.age}<br>Resistant: ${
-          b.isResistant
-      }<br>Fitness: ${b.fitness?.toFixed(2)}`,
-      color: {
-        background: b.color,
-        border: b.isResistant ? '#ff0000' : '#0000ff',
-        highlight: {
-          background: b.color,
-          border: '#ffffff'
-        }
-      },
-      size: Math.max(8, b.size * 2), // Ensure minimum size
-      shape: b.isResistant ? 'star' : 'dot',
-      font: {
-        color: b.isResistant ? '#ffffff' : '#000000',
-        size: 10
-      },
-      originalData: b,
-=======
       label: b.isResistant ? `R-${b.id.substring(0,3)}` : `S-${b.id.substring(0,3)}`, 
       color: {
         background: b.color,
@@ -250,7 +198,6 @@
         size: 8,
         color: b.isResistant ? '#FFFFFF' : '#000000'
       }
->>>>>>> 2a28b48f
     }));
 
     // Create edges for parent-child relationships
@@ -278,91 +225,15 @@
     };
   }, [bacteria, maxDisplayNodes, enableSpatialSampling]);
 
-  // Stable key based on data length rather than content
-  const graphKey = React.useMemo(() => {
-    return `graph-${graphDataForVis.nodes.length}-${graphDataForVis.edges.length}`;
-  }, [graphDataForVis.nodes.length, graphDataForVis.edges.length]);
-
-  // Optimized options
-  const options: any = React.useMemo(() => ({ // eslint-disable-line @typescript-eslint/no-explicit-any
-        autoResize: false, // Disable auto-resize to prevent stretching
-        width: `${containerSize.width}px`,
-        height: `${containerSize.height}px`,
-        nodes: {
-          borderWidth: 1,
-          borderWidthSelected: 2,
-          font: {
-            size: 10,
-            face: "Arial",
-            color: "#343434",
-          },
-          shapeProperties: {
-            useImageSize: false,
-          },
-          scaling: {
-            min: 8,
-            max: 20,
-          },
-        },
-        edges: {
-          color: {
-            color: '#cccccc',
-            highlight: '#848484',
-            hover: '#848484'
-          },
-          width: 1,
-          smooth: {
-            enabled: true,
-            type: "continuous",
-            roundness: 0.3,
-          },
-          arrows: {
-            to: {
-              enabled: true,
-              scaleFactor: 0.5,
-              type: 'arrow'
-            }
-          }
-        },
-        physics: {
-          enabled: true,
-          barnesHut: {
-            gravitationalConstant: -2000,
-            centralGravity: 0.1,
-            springLength: 100,
-            springConstant: 0.04,
-            damping: 0.15,
-            avoidOverlap: 0.2
-          },
-          solver: 'barnesHut',
-          stabilization: {
-            enabled: true,
-            iterations: 150,
-            fit: true,
-          },
-          timestep: 0.5,
-        },
-        interaction: {
-          hover: true,
-          tooltipDelay: 200,
-          hideEdgesOnDrag: false,
-          hideNodesOnDrag: false,
-          navigationButtons: false,
-          zoomView: true,
-          dragView: true,
-          dragNodes: false, // Disable node dragging to prevent layout issues
-        },
-        layout: {
-          randomSeed: 42, // Fixed seed for consistent layout
-          improvedLayout: true,
-
-<<<<<<< HEAD
-      },
-     }), [containerSize]);
-
-  // Stable event handlers
-  const events = React.useMemo(() => ({
-=======
+  // Remove D3 based updatePerformanceMetrics and handleZoom
+  // const updatePerformanceMetrics = useCallback(() => { ... });
+  // const handleZoom = useCallback((transform: { k: number; x: number; y: number }) => { ... });
+
+  // Remove D3 based getOptimalParameters and configureForces
+  // const getOptimalParameters = useCallback((nodeCount: number, frameRate: number, zoomLevel: number) => { ... });
+  // const configureForces = useCallback(() => { ... });
+  // useEffect(() => { /* configureForces logic */ }, [configureForces]);
+
   // Define a completely stable key that doesn't change with container size
   const stableKey = React.useMemo(() => {
     return `graph-${graphDataForVis.nodes.length}`;
@@ -485,22 +356,9 @@
   //    getOptimalParameters,
   //    (node) => applyCircularBoundary(node, actualWidth, actualHeight)
   //  );
->>>>>>> 2a28b48f
-
-        click: (event: any) => { // eslint-disable-line @typescript-eslint/no-explicit-any
-          if (event.nodes && event.nodes.length > 0 && onBacteriumClick) {
-            const selectedNodeId = event.nodes[0];
-            const nodeData = graphDataForVis.nodes.find(
-                n => n.id === selectedNodeId
-            );
-            if (nodeData && nodeData.originalData) {
-              onBacteriumClick(nodeData.originalData);
-            }
-          }
-        },
-      }),
-      [graphDataForVis.nodes, onBacteriumClick]
-  );
+
+  // Error handling: vis-network might have its own error events or ways to catch issues
+  // React Error Boundary might be useful here.
 
   if (!mounted) {
     return (
@@ -518,70 +376,6 @@
   }
 
   return (
-<<<<<<< HEAD
-      <div
-          ref={containerRef}
-          style={{
-            width: containerSize.width,
-            height: containerSize.height,
-            position: 'relative',
-            overflow: 'hidden', // Prevent content from overflowing
-          }}
-      >
-        {/* Circular boundary guide */}
-        <div
-            style={{
-              position: 'absolute',
-              top: '50%',
-              left: '50%',
-              width: Math.min(containerSize.width, containerSize.height) * 0.85,
-              height: Math.min(containerSize.width, containerSize.height) * 0.85,
-              transform: 'translate(-50%, -50%)',
-              borderRadius: '50%',
-              border: '2px solid rgba(128, 128, 128, 0.3)',
-              backgroundColor: 'rgba(128, 128, 128, 0.05)',
-              pointerEvents: 'none',
-              zIndex: 1
-            }}
-        />
-
-        {/* Culling stats */}
-        {cullingStats && (
-            <div
-                style={{
-                  position: 'absolute',
-                  top: 10,
-                  left: 10,
-                  background: 'rgba(0,0,0,0.7)',
-                  color: 'white',
-                  padding: '4px 8px',
-                  fontSize: '12px',
-                  borderRadius: '4px',
-                  zIndex: 10
-                }}>
-
-              <div>Nodes: {cullingStats.originalCount}</div>
-              <div>Shown: {cullingStats.displayCount}</div>
-            </div>
-        )}
-
-        {/* Main graph component */}
-        <Graph
-            key={graphKey}
-            graph={graphDataForVis}
-            options={options}
-            events={events}
-            getNetwork={(networkInstance: any) => {// eslint-disable-line @typescript-eslint/no-explicit-any
-              networkRef.current = networkInstance;
-            }}
-            style={{
-              width: '100%',
-              height: '100%',
-              border: 'none',
-            }}
-        />
-      </div>
-=======
     <div 
       ref={containerRef} 
       style={{
@@ -690,7 +484,6 @@
         />
       </div>
     </div>
->>>>>>> 2a28b48f
   );
 });
 
