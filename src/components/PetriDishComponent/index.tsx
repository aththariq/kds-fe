--- conflicted
+++ resolved
@@ -21,14 +21,6 @@
 }: PetriDishProps) {
   const networkRef = useRef<any>(null); // eslint-disable-line @typescript-eslint/no-explicit-any
   const containerRef = useRef<HTMLDivElement>(null);
-<<<<<<< HEAD
-=======
-  // const frameTimeRef = useRef<number>(Date.now());
-  // const renderCountRef = useRef<number>(0);
-  // const lastErrorTimeRef = useRef<number>(0); // Error handling might change
-  // const errorCountRef = useRef<number>(0);
-  // const isRecoveringRef = useRef<boolean>(false);
->>>>>>> ae8aac62
 
   const [mounted, setMounted] = useState(false);
   const [containerSize, setContainerSize] = useState({ width, height });
@@ -92,7 +84,6 @@
     // Create nodes with stable IDs
     const nodes = displayBacteria.map((b) => ({
       id: b.id,
-<<<<<<< HEAD
       label: b.isResistant ? `R` : `S`,
       title: `ID: ${b.id.substring(0, 8)}<br>Age: ${b.age}<br>Resistant: ${
         b.isResistant
@@ -111,15 +102,6 @@
         color: b.isResistant ? "#ffffff" : "#000000",
         size: 10,
       },
-=======
-      label: b.isResistant ? `R-${b.id.substring(0,3)}` : `S-${b.id.substring(0,3)}`,
-      title: `ID: ${b.id}<br>Age: ${b.age}<br>Resistant: ${b.isResistant}<br>Fitness: ${b.fitness?.toFixed(2)}`,
-      color: b.color,
-      value: b.size, // For size scaling by value
-      // x: b.x, // Can be used for initial positions if physics allows
-      // y: b.y,
-      shape: b.isResistant ? 'star' : 'dot',
->>>>>>> ae8aac62
       originalData: b,
     }));
 
@@ -129,7 +111,7 @@
 
     for (const bacterium of displayBacteria) {
       if (bacterium.parentId && displayedNodeIds.has(bacterium.parentId)) {
-<<<<<<< HEAD
+        // Ensure both source (parent) and target (child) are in the current node set
         edges.push({
           from: bacterium.parentId,
           to: bacterium.id,
@@ -137,21 +119,8 @@
         });
       }
     }
-=======
-        // Ensure both source (parent) and target (child) are in the current node set
-        if (displayedNodeIds.has(bacterium.id)) {
-          edges.push({
-            from: bacterium.parentId,
-            to: bacterium.id,
-            // arrows: 'to', // Example: add arrows
-          });
-        }
-      }
-    }
-
     // The validateLinks function might still be useful, but its signature needs to match vis-network edges.
     // For now, direct creation.
->>>>>>> ae8aac62
 
     endCullingTimer();
 
@@ -259,37 +228,10 @@
             onBacteriumClick(nodeData.originalData);
           }
         }
-<<<<<<< HEAD
       },
     }),
     [graphDataForVis.nodes, onBacteriumClick]
   );
-=======
-      }
-    },
-    hoverNode: (/* { node }: { node: string } */) => {
-      // console.log('Hovered node ID:', node); // Example usage
-    },
-    blurNode: () => {
-      // setHoveredNode(null);
-    },
-    // zoom: (params: any) => {
-    //   // Handle zoom for performance metrics if needed
-    // }
-  };
-
-  // The useForceConfiguration hook is no longer needed with react-graph-vis
-  // const forceConfigHook = useForceConfiguration(
-  //    forceGraphRef,
-  //    graphData, // This was for react-force-graph
-  //    performanceMetrics,
-  //    getOptimalParameters,
-  //    (node) => applyCircularBoundary(node, actualWidth, actualHeight)
-  //  );
-
-  // Error handling: vis-network might have its own error events or ways to catch issues
-  // React Error Boundary might be useful here.
->>>>>>> ae8aac62
 
   if (!mounted) {
     return (
@@ -334,10 +276,7 @@
         }}
       />
 
-<<<<<<< HEAD
       {/* Culling stats */}
-=======
->>>>>>> ae8aac62
       {cullingStats && (
         <div
           style={{
@@ -368,14 +307,9 @@
           networkRef.current = networkInstance;
         }}
         style={{
-<<<<<<< HEAD
           width: "100%",
           height: "100%",
           border: "none",
-=======
-          width: '100%',
-          height: '100%'
->>>>>>> ae8aac62
         }}
       />
     </div>
@@ -394,10 +328,10 @@
   };
 }
 
-<<<<<<< HEAD
 PetriDish.displayName = "PetriDish";
 export default PetriDish;
-=======
+
+        /* KEEP FOR NOW */
 // Helper for displaying performance, adapt or remove
 // const PerformanceDisplay = ({ metrics, stats }: { metrics: any; stats: any }) => (
 //   <div style={{ position: 'absolute', top: 10, left: 10, background: 'rgba(0,0,0,0.5)', color: 'white', padding: 5, zIndex: 10 }}>
@@ -407,4 +341,3 @@
 //     {stats && <div>Culled: {(stats.cullingRatio * 100).toFixed(1)}%</div>}
 //   </div>
 // );
->>>>>>> ae8aac62
